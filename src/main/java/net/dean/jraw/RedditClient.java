--- conflicted
+++ resolved
@@ -112,11 +112,6 @@
         this.authMethod = authData.getAuthenticationMethod();
         this.authData = authData;
         httpAdapter.getDefaultHeaders().put(HEADER_AUTHORIZATION, "bearer " + authData.getAccessToken());
-
-<<<<<<< HEAD
-=======
-
->>>>>>> 712a8115
         if (authListener != null)
             authListener.onAuthenticated(authData);
     }
